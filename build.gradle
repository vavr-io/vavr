--- conflicted
+++ resolved
@@ -50,8 +50,6 @@
 
 // JAVA_VERSION used for CI build matrix, may be provided as env variable
 def javaVersion = Integer.parseInt(System.getenv('JAVA_VERSION') ?: '17')
-<<<<<<< HEAD
-=======
 
 sourceSets {
     jmh {
@@ -60,7 +58,6 @@
         compileClasspath += sourceSets.main.runtimeClasspath
     }
 }
->>>>>>> e81af7fe
 
 repositories {
     mavenCentral()
@@ -74,14 +71,11 @@
     testImplementation "junit:junit:$junitVersion"
     testImplementation "org.assertj:assertj-core:$assertjVersion"
     testImplementation 'com.google.guava:guava-testlib:31.1-jre'
-<<<<<<< HEAD
-=======
 
     jmhImplementation 'org.openjdk.jmh:jmh-core:1.36'
     jmhImplementation 'org.openjdk.jmh:jmh-generator-annprocess:1.36'
     jmhImplementation 'org.scala-lang:scala-library:2.13.11-M1'
     jmhImplementation 'org.jetbrains.kotlinx:kotlinx-collections-immutable-jvm:0.3.5'
->>>>>>> e81af7fe
 }
 
 java {
