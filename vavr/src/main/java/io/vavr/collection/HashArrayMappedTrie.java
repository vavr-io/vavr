--- conflicted
+++ resolved
@@ -416,14 +416,6 @@
         }
 
         @Override
-<<<<<<< HEAD
-        public int hashCode() {
-            return HashCodes.hash(hash, value);
-        }
-
-        @Override
-=======
->>>>>>> 756cdc62
         int hash() {
             return hash;
         }
@@ -569,20 +561,6 @@
         }
 
         @Override
-<<<<<<< HEAD
-        public int hashCode() {
-            Iterator<LeafNode<K, V>> it = nodes();
-            int hashCode = 0;
-            while (it.hasNext()) {
-                final LeafNode<K, V> node = it.next();
-                hashCode += HashCodes.hash(node.key(), node.value());
-            }
-            return hashCode;
-        }
-
-        @Override
-=======
->>>>>>> 756cdc62
         int hash() {
             return hash;
         }
@@ -711,14 +689,6 @@
         public int size() {
             return size;
         }
-<<<<<<< HEAD
-
-        @Override
-        public int hashCode() {
-            return Arrays.hashCode(subNodes);
-        }
-=======
->>>>>>> 756cdc62
     }
 
     /**
@@ -802,13 +772,5 @@
         public int size() {
             return size;
         }
-<<<<<<< HEAD
-
-        @Override
-        public int hashCode() {
-            return Arrays.hashCode(subNodes);
-        }
-=======
->>>>>>> 756cdc62
     }
 }