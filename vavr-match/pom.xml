--- conflicted
+++ resolved
@@ -43,11 +43,7 @@
                     <compilerArgument>-proc:none</compilerArgument>
 <!--                    <jdkToolchain>
                         <version>9</version>
-<<<<<<< HEAD
-                    </jdkToolchain>
-=======
                     </jdkToolchain>-->
->>>>>>> f4486593
                 </configuration>
             </plugin>
             <plugin>
